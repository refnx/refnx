--- conflicted
+++ resolved
@@ -11,27 +11,13 @@
   matrix:
     # Note: Because we have to separate the py2 and py3 components due to compiler version, we have a race condition for non-python packages.
     # Not sure how to resolve this, but maybe we should be tracking the VS version in the build string anyway?
-<<<<<<< HEAD
-=======
     - TARGET_ARCH: x64
-      CONDA_NPY: 114
-      CONDA_PY: 36
-      CONDA_INSTALL_LOCN: C:\\Miniconda36-x64
-
-    - TARGET_ARCH: x64
-      CONDA_NPY: 113
-      CONDA_PY: 27
-      CONDA_INSTALL_LOCN: C:\\Miniconda-x64
-
->>>>>>> 48259572
-    - TARGET_ARCH: x86
       CONDA_NPY: 114
       CONDA_PY: 37
       PYTHON_VERSION: 3.7
       CONDA_INSTALL_LOCN: C:\\Miniconda36-x64
-
-<<<<<<< HEAD
-    - TARGET_ARCH: x64
+      
+    - TARGET_ARCH: x86
       CONDA_NPY: 114
       CONDA_PY: 37
       PYTHON_VERSION: 3.7
@@ -43,8 +29,6 @@
       PYTHON_VERSION: 2.7
       CONDA_INSTALL_LOCN: C:\\Miniconda-x64
 
-=======
->>>>>>> 48259572
 # We always use a 64-bit machine, but can build x86 distributions
 # with the TARGET_ARCH variable (which is used by CMD_IN_ENV).
 platform:
