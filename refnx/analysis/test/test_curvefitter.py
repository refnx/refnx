from __future__ import division, print_function

import os.path

import numpy as np
import emcee
import pytest
from numpy.testing import (assert_, assert_almost_equal, assert_equal,
                           assert_allclose)

from refnx.analysis import (CurveFitter, Parameter, Parameters, Model,
                            Objective, process_chain, load_chain)
from refnx.analysis.curvefitter import _HAVE_PTSAMPLER
from refnx.dataset import Data1D
from NISTModels import NIST_runner, NIST_Models


def line(x, params, *args, **kwds):
    p_arr = np.array(params)
    return p_arr[0] + x * p_arr[1]


class TestCurveFitter(object):

    def setup_method(self):
        # Reproducible results!
        np.random.seed(123)

        self.m_true = -0.9594
        self.b_true = 4.294
        self.f_true = 0.534
        self.m_ls = -1.1040757010910947
        self.b_ls = 5.4405552502319505

        # Generate some synthetic data from the model.
        N = 50
        x = np.sort(10 * np.random.rand(N))
        y_err = 0.1 + 0.5 * np.random.rand(N)
        y = self.m_true * x + self.b_true
        y += np.abs(self.f_true * y) * np.random.randn(N)
        y += y_err * np.random.randn(N)

        self.data = Data1D(data=(x, y, y_err))

        self.p = Parameter(self.b_ls, 'b', vary=True, bounds=(-100, 100))
        self.p |= Parameter(self.m_ls, 'm', vary=True, bounds=(-100, 100))

        self.model = Model(self.p, fitfunc=line)
        self.objective = Objective(self.model, self.data)
        assert_(len(self.objective.varying_parameters()) == 2)

        mod = np.array([4.78166609, 4.42364699, 4.16404064, 3.50343504,
                        3.4257084, 2.93594347, 2.92035638, 2.67533842,
                        2.28136038, 2.19772983, 1.99295496, 1.93748334,
                        1.87484436, 1.65161016, 1.44613461, 1.11128101,
                        1.04584535, 0.86055984, 0.76913963, 0.73906649,
                        0.73331407, 0.68350418, 0.65216599, 0.59838566,
                        0.13070299, 0.10749131, -0.01010195, -0.10010155,
                        -0.29495372, -0.42817431, -0.43122391, -0.64637715,
                        -1.30560686, -1.32626428, -1.44835768, -1.52589881,
                        -1.56371158, -2.12048349, -2.24899179, -2.50292682,
                        -2.53576659, -2.55797996, -2.60870542, -2.7074727,
                        -3.93781479, -4.12415366, -4.42313742, -4.98368609,
                        -5.38782395, -5.44077086])
        self.mod = mod

        self.mcfitter = CurveFitter(self.objective)

    def test_constraints(self):
        # constraints should work during fitting
        self.p[0].value = 5.4

        self.p[1].constraint = -0.203 * self.p[0]
        assert_equal(self.p[1].value, self.p[0].value * -0.203)
        res = self.mcfitter.fit()

        assert_(res.success)
        assert_equal(len(self.objective.varying_parameters()), 1)

        # lnsigma is parameters[0]
        assert_(self.p[0] is self.objective.parameters.flattened()[0])
        assert_(self.p[1] is self.objective.parameters.flattened()[1])
        assert_almost_equal(self.p[0].value, res.x[0])
        assert_almost_equal(self.p[1].value, self.p[0].value * -0.203)

    def test_mcmc(self):
        self.mcfitter.sample(steps=50, nthin=1, verbose=False)

        # we're not doing Parallel Tempering here.
        assert_(self.mcfitter._ntemps == -1)
        assert_(isinstance(self.mcfitter.sampler, emcee.EnsembleSampler))

        # should be able to multithread
        mcfitter = CurveFitter(self.objective, nwalkers=50)
        res = mcfitter.sample(steps=66, nthin=2, verbose=False, pool=2)

        # check that the autocorrelation function at least runs
        acfs = mcfitter.acf(nburn=10)
        assert_equal(acfs.shape[-1], mcfitter.nvary)

        # check that we're thinning properly
        assert_equal(mcfitter.sampler.chain.shape, (50, 33, 2))
        # assert_equal(mcfitter._lastpos, mcfitter.sampler.chain[:, -1, :])
        assert_equal(res[0].chain.shape, (50, 33))

    def test_mcmc_pt(self):
        if not _HAVE_PTSAMPLER:
            return

        # smoke test for parallel tempering
        mcfitter = CurveFitter(self.objective, ntemps=10, nwalkers=50)
        assert_equal(mcfitter.sampler.ntemps, 10)

        res = mcfitter.sample(steps=60, nthin=2, verbose=False, pool=0)
        assert_equal(mcfitter.sampler.chain.shape, (10, 50, 30, 2))
        assert_equal(res[0].chain.shape, (50, 30))
        assert_equal(mcfitter.sampler.chain[0, :, :, 0], res[0].chain)
        assert_equal(mcfitter.sampler.chain[0, :, :, 1], res[1].chain)

    def test_mcmc_init(self):
        # smoke test for sampler initialisation
        # TODO check that the initialisation worked.
        mcfitter = CurveFitter(self.objective, nwalkers=100)
        mcfitter.initialise('covar')
        assert_equal(mcfitter._lastpos.shape, (100, 2))
        mcfitter.initialise('prior')
        assert_equal(mcfitter._lastpos.shape, (100, 2))
        mcfitter.initialise('jitter')
        assert_equal(mcfitter._lastpos.shape, (100, 2))
        # initialise with last position
        mcfitter.sample(steps=1)
        chain = mcfitter.sampler.chain
        mcfitter.initialise(pos=chain[..., -1, :])
        assert_equal(mcfitter._lastpos.shape, (100, 2))
        # initialise with chain
        mcfitter.sample(steps=2)
        chain = mcfitter.sampler.chain
        mcfitter.initialise(pos=chain)
        assert_equal(mcfitter._lastpos, chain[:, -1, :])

        if not _HAVE_PTSAMPLER:
            return
        # initialise for Parallel tempering
        mcfitter = CurveFitter(self.objective, ntemps=20, nwalkers=100)
        mcfitter.initialise('covar')
        assert_equal(mcfitter._lastpos.shape, (20, 100, 2))
        mcfitter.initialise('prior')
        assert_equal(mcfitter._lastpos.shape, (20, 100, 2))
        mcfitter.initialise('jitter')
        assert_equal(mcfitter._lastpos.shape, (20, 100, 2))
        # initialise with last position
        mcfitter.sample(steps=1)
        chain = mcfitter.sampler.chain
        mcfitter.initialise(pos=chain[..., -1, :])
        assert_equal(mcfitter._lastpos.shape, (20, 100, 2))
        # initialise with chain
        mcfitter.sample(steps=2)
        chain = mcfitter.sampler.chain
        mcfitter.initialise(pos=np.copy(chain))
        assert_equal(mcfitter._lastpos, chain[:, :, -1, :])

    def test_fit_smoke(self):
        # smoke tests to check that fit runs
        # L-BFGS-B
        res0 = self.mcfitter.fit()
        assert_almost_equal(res0.x, [self.b_ls, self.m_ls], 6)

        # least_squares
        res1 = self.mcfitter.fit(method='least_squares')
        assert_almost_equal(res1.x, [self.b_ls, self.m_ls], 6)

        # need full bounds for differential_evolution
        self.p[0].range(3, 7)
        self.p[1].range(-2, 0)
        res2 = self.mcfitter.fit(method='differential_evolution', seed=1)
        assert_almost_equal(res2.x, [self.b_ls, self.m_ls], 6)

        # check that the res object has covar and stderr
        assert_('covar' in res0)
        assert_('stderr' in res0)

    def test_NIST(self):
        # Run all the NIST standard tests with leastsq
        for model in NIST_Models:
            try:
                NIST_runner(model)
            except Exception:
                print(model)
                raise


class TestCurveFitterConstrained(object):

    def setup_method(self):
        # Reproducible results!
        np.random.seed(123)

        self.m_true = -0.9594
        self.b_true = 4.294
        self.f_true = 0.534
        self.m_ls = -1.1040757010910947
        self.b_ls = 5.4405552502319505

        # Generate some synthetic data from the model.
        N = 50
        x = np.sort(10 * np.random.rand(N))
        y_err = 0.1 + 0.5 * np.random.rand(N)
        y = self.m_true * x + self.b_true
        y += np.abs(self.f_true * y) * np.random.randn(N)
        y += y_err * np.random.randn(N)

        self.data = Data1D(data=(x, y, y_err))

        parameter_b = Parameter(self.b_ls, 'b')
        parameter_m = Parameter(self.m_ls, 'm', vary=True, bounds=(-100, 100))

        parameter_b.constraint = parameter_m.value * 0.5
        parameter_m.setp(vary=True, bounds=(-100, 100))

        self.p = parameter_b | parameter_m

        self.model = Model(self.p, fitfunc=line)
        self.objective = Objective(self.model, self.data)
        assert_(len(self.objective.varying_parameters()) == 1)

        self.mcfitter = CurveFitter(self.objective)

        self.mcfitter.sample(50)


def gauss(x, p0):
    p = np.array(p0)
    return p[0] + p[1] * np.exp(-((x - p[2]) / p[3])**2)


class TestFitterGauss(object):
    # Test CurveFitter with a noisy gaussian, weighted and unweighted, to see
    # if the parameters and uncertainties come out correct

    @pytest.fixture(autouse=True)
    def setup_method(self, tmpdir):
        self.path = os.path.dirname(os.path.abspath(__file__))
        self.tmpdir = tmpdir.strpath

        theoretical = np.loadtxt(os.path.join(self.path, 'gauss_data.txt'))
        xvals, yvals, evals = np.hsplit(theoretical, 3)
        xvals = xvals.flatten()
        yvals = yvals.flatten()
        evals = evals.flatten()

        # these best weighted values and uncertainties obtained with Igor
        self.best_weighted = [-0.00246095, 19.5299, -8.28446e-2, 1.24692]

        self.best_weighted_errors = [0.0220313708486, 1.12879436221,
                                     0.0447659158681, 0.0412022938883]

        self.best_weighted_chisqr = 77.6040960351

        self.best_unweighted = [-0.10584111872702096, 19.240347049328989,
                                0.0092623066070940396, 1.501362314145845]

        self.best_unweighted_errors = [0.34246565477, 0.689820935208,
                                       0.0411243173041, 0.0693429375282]

        self.best_unweighted_chisqr = 497.102084956

        self.p0 = np.array([0.1, 20., 0.1, 0.1])
        self.names = ['bkg', 'A', 'x0', 'width']
        self.bounds = [(-1, 1), (0, 30), (-5., 5.), (0.001, 2)]

        self.params = Parameters(name="gauss_params")
        for p, name, bound in zip(self.p0, self.names, self.bounds):
            param = Parameter(p, name=name)
            param.range(*bound)
            param.vary = True
            self.params.append(param)

        self.model = Model(self.params, fitfunc=gauss)
        self.data = Data1D((xvals, yvals, evals))
        self.objective = Objective(self.model, self.data)
        return 0

    def test_best_weighted(self):
        assert_equal(len(self.objective.varying_parameters()), 4)
        self.objective.setp(self.p0)

        f = CurveFitter(self.objective, threads=4)
        res = f.fit()

        output = res.x
        assert_almost_equal(output, self.best_weighted, 3)
        assert_almost_equal(self.objective.chisqr(),
                            self.best_weighted_chisqr, 5)

        # compare objective._covar to the best_weighted_errors
        uncertainties = [param.stderr for param in self.params]
        assert_allclose(uncertainties, self.best_weighted_errors, rtol=0.01)

        # we're also going to try the checkpointing here.
        checkpoint = os.path.join(self.tmpdir, 'checkpoint.txt')

        # compare samples to best_weighted_errors
        np.random.seed(1)
        f.initialise('jitter')
        f.sample(steps=201, random_state=1, verbose=False, f=checkpoint)
        process_chain(self.objective, f.chain, nburn=100, nthin=20)
        uncertainties = [param.stderr for param in self.params]
        assert_allclose(uncertainties, self.best_weighted_errors, rtol=0.15)

        # test that the checkpoint worked
        check_array = np.loadtxt(checkpoint)
        check_array = check_array.reshape(201, f._nwalkers, f.nvary)
        assert_allclose(np.swapaxes(check_array, 0, 1),
                        f.sampler.chain)

        # test loading the checkpoint
        chain = load_chain(checkpoint)
<<<<<<< HEAD
        assert_equal(chain.shape, (f._nwalkers, 201, f.nvary))
=======
        assert_allclose(chain, f.chain)
>>>>>>> 27d5dff5

    def test_best_unweighted(self):
        self.objective.use_weights = False
        f = CurveFitter(self.objective, threads=1)
        res = f.fit()

        output = res.x
        assert_almost_equal(self.objective.chisqr(),
                            self.best_unweighted_chisqr)
        assert_almost_equal(output, self.best_unweighted, 5)

        # compare objective._covar to the best_unweighted_errors
        uncertainties = np.array([param.stderr for param in self.params])
        assert_almost_equal(uncertainties, self.best_unweighted_errors, 3)

        # the samples won't compare to the covariance matrix...
        # f.sample(nsteps=150, nburn=20, nthin=30, random_state=1)
        # uncertainties = [param.stderr for param in self.params]
        # assert_allclose(uncertainties, self.best_unweighted_errors,
        #                 rtol=0.15)


"""
        The Gaussian example sampling can also be performed with pymc3.
        The above results from emcee have been verified against pymc3 - the
        unweighted sampling statistics are the same.

        from pymc3 import (Model, Normal, HalfNormal, Flat, Uniform,
                           find_MAP, NUTS, sample, summary, traceplot)

        basic_model = Model()

        with basic_model:
            # Priors for unknown model parameters
            bkg = Uniform('bkg', -1, 5)
            A0 = Uniform('A0', 0, 50)
            x0 = Uniform('x0', min(x), max(x))
            width = Uniform('width', 0.5, 10)

            # Expected value of outcome
            mu = bkg + A0 * np.exp(-((x - x0) / width) ** 2)

            # Likelihood (sampling distribution) of observations
            #     y_obs = Normal('y_obs', mu=mu, sd=e, observed=y)
            y_obs = Normal('y_obs', mu=mu, observed=y)

        with basic_model:
            # draw 500 posterior samples
            trace = sample(500)
        summary(trace)
"""<|MERGE_RESOLUTION|>--- conflicted
+++ resolved
@@ -315,11 +315,7 @@
 
         # test loading the checkpoint
         chain = load_chain(checkpoint)
-<<<<<<< HEAD
-        assert_equal(chain.shape, (f._nwalkers, 201, f.nvary))
-=======
         assert_allclose(chain, f.chain)
->>>>>>> 27d5dff5
 
     def test_best_unweighted(self):
         self.objective.use_weights = False
