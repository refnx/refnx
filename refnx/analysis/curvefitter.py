--- conflicted
+++ resolved
@@ -642,10 +642,6 @@
         else:
             raise ValueError("Couldn't read header line of chain file")
 
-<<<<<<< HEAD
-        chain = np.reshape(chain, (-1, walkers, ndim))
-        return np.swapaxes(chain, 0, -2)
-=======
         # make an array that's the appropriate size
         read_arr = array.array("d")
 
@@ -666,7 +662,6 @@
             chain = np.swapaxes(chain, 0, 1)
 
         return chain
->>>>>>> 03293030
 
 
 def process_chain(objective, chain, nburn=0, nthin=1, flatchain=False):
