sudo: false

language: python

matrix:
    include:
        - os: linux
          env: PY=3.7
        - os: osx
          language: generic
          env: PY=3.7
addons:
    apt:
        packages:
            - libhdf5-serial-dev

before_install:
    - echo $TRAVIS_OS_NAME
    - if [[ "$TRAVIS_OS_NAME" == "osx" ]]; then
          wget https://repo.continuum.io/miniconda/Miniconda3-latest-MacOSX-x86_64.sh -O miniconda.sh;
      elif [[ "$TRAVIS_OS_NAME" == "linux" ]]; then
          wget https://repo.continuum.io/miniconda/Miniconda3-latest-Linux-x86_64.sh -O miniconda.sh;
      fi

    - bash miniconda.sh -b -p $HOME/miniconda
    - export PATH="$HOME/miniconda/bin:$PATH"
    - hash -r
    - conda update --yes conda

    # Useful for debugging any issues with conda
    - conda info -a

    - conda create --yes -n conda-refnx python=$PY
    - source activate conda-refnx
    - conda install --yes numpy scipy h5py cython pandas xlrd flake8 six pytest ipywidgets IPython matplotlib traitlets
    - conda install --yes numpydoc sphinx jupyter pandoc nbconvert
<<<<<<< HEAD
    - pip install uncertainties ptemcee corner nbsphinx jupyter-sphinx sphinx_rtd_theme tqdm biopython periodictable
=======
    - pip install uncertainties ptemcee corner nbsphinx jupyter-sphinx sphinx_rtd_theme tqdm
    - pip install git+https://github.com/pymc-devs/pymc3
>>>>>>> 2e9ba660

    # gradually expand flake8 to all of codebase
    # added W504 July18 because it starts to raise error in 3.7
    - flake8 --ignore=F401,E722,W504 refnx

script:
    # definitely want to test the _creflect module on travis.
    - export REQUIRE_C=1
    - export MPLBACKEND=agg
    - python setup.py test
    - pip install .
    - sphinx-build -b html doc doc/html

notifications:
    # Perhaps we should have status emails sent to the mailing list, but
    # let's wait to see what people think before turning that on.
    email: false<|MERGE_RESOLUTION|>--- conflicted
+++ resolved
@@ -34,12 +34,8 @@
     - source activate conda-refnx
     - conda install --yes numpy scipy h5py cython pandas xlrd flake8 six pytest ipywidgets IPython matplotlib traitlets
     - conda install --yes numpydoc sphinx jupyter pandoc nbconvert
-<<<<<<< HEAD
     - pip install uncertainties ptemcee corner nbsphinx jupyter-sphinx sphinx_rtd_theme tqdm biopython periodictable
-=======
-    - pip install uncertainties ptemcee corner nbsphinx jupyter-sphinx sphinx_rtd_theme tqdm
     - pip install git+https://github.com/pymc-devs/pymc3
->>>>>>> 2e9ba660
 
     # gradually expand flake8 to all of codebase
     # added W504 July18 because it starts to raise error in 3.7
